"""
This module contains signals needed for email integration
"""
import datetime
import logging
from random import randint

import crum
from django.conf import settings
from django.dispatch import receiver
from sailthru.sailthru_error import SailthruClientError
from celery.exceptions import TimeoutError

import third_party_auth
from course_modes.models import CourseMode
from email_marketing.models import EmailMarketingConfiguration
from openedx.core.djangoapps.waffle_utils import WaffleSwitchNamespace
from lms.djangoapps.email_marketing.tasks import update_user, update_user_email, get_email_cookies_via_sailthru
from openedx.core.djangoapps.lang_pref import LANGUAGE_KEY
from student.cookies import CREATE_LOGON_COOKIE
from student.signals import ENROLL_STATUS_CHANGE
from student.views import REGISTER_USER
from util.model_utils import USER_FIELD_CHANGED
from .tasks import update_course_enrollment

log = logging.getLogger(__name__)

# list of changed fields to pass to Sailthru
CHANGED_FIELDNAMES = ['username', 'is_active', 'name', 'gender', 'education',
                      'age', 'level_of_education', 'year_of_birth',
                      'country', LANGUAGE_KEY]

WAFFLE_NAMESPACE = 'sailthru'
WAFFLE_SWITCHES = WaffleSwitchNamespace(name=WAFFLE_NAMESPACE)

SAILTHRU_AUDIT_PURCHASE_ENABLED = 'audit_purchase_enabled'


@receiver(ENROLL_STATUS_CHANGE)
def update_sailthru(sender, event, user, mode, course_id, **kwargs):
    """
    Receives signal and calls a celery task to update the
    enrollment track
    Arguments:
        user: current user
        course_id: course key of a course
    Returns:
        None
    """
    if WAFFLE_SWITCHES.is_enabled(SAILTHRU_AUDIT_PURCHASE_ENABLED) and mode in CourseMode.AUDIT_MODES:
        course_key = str(course_id)
        email = str(user.email)
        update_course_enrollment.delay(email, course_key, mode)


@receiver(CREATE_LOGON_COOKIE)
def add_email_marketing_cookies(sender, response=None, user=None,
                                **kwargs):  # pylint: disable=unused-argument
    """
    Signal function for adding any cookies needed for email marketing

    Args:
        response: http response object
        user: The user object for the user being changed

    Returns:
        response: http response object with cookie added
    """
    email_config = EmailMarketingConfiguration.current()
    if not email_config.enabled:
        return response

    post_parms = {
        'id': user.email,
        'fields': {'keys': 1},
        'vars': {'last_login_date': datetime.datetime.now().strftime("%Y-%m-%d")}
    }

    # get anonymous_interest cookie to capture usage before logon
    request = crum.get_current_request()
    if request:
        sailthru_content = request.COOKIES.get('anonymous_interest')
        if sailthru_content:
            post_parms['cookies'] = {'anonymous_interest': sailthru_content}

    time_before_call = datetime.datetime.now()
    sailthru_response = get_email_cookies_via_sailthru.delay(user.email, post_parms)

    try:
        # synchronous call to get result of an asynchronous celery task, with timeout
        sailthru_response.get(timeout=email_config.user_registration_cookie_timeout_delay,
                              propagate=True)
        cookie = sailthru_response.result
        _log_sailthru_api_call_time(time_before_call)

    except TimeoutError as exc:
        log.error("Timeout error while attempting to obtain cookie from Sailthru: %s", unicode(exc))
        return response
    except SailthruClientError as exc:
        log.error("Exception attempting to obtain cookie from Sailthru: %s", unicode(exc))
        return response
    except Exception:
        log.error("Exception Connecting to celery task for %s", user.email)
        return response

    if not cookie:
        log.error("No cookie returned attempting to obtain cookie from Sailthru for %s", user.email)
        return response
    else:
        response.set_cookie(
            'sailthru_hid',
            cookie,
            max_age=365 * 24 * 60 * 60,  # set for 1 year
            domain=settings.SESSION_COOKIE_DOMAIN,
            path='/',
        )
        log.info("sailthru_hid cookie:%s successfully retrieved for user %s", cookie, user.email)

    return response


@receiver(REGISTER_USER)
def email_marketing_register_user(sender, user, registration, send_welcome_email,
                                  **kwargs):  # pylint: disable=unused-argument
    """
    Called after user created and saved

    Args:
        sender: Not used
        user: The user object for the user being changed
        registration: The user registration profile to activate user account
        kwargs: Not used
    """
    email_config = EmailMarketingConfiguration.current()
    if not email_config.enabled:
        return

    # ignore anonymous users
    if user.is_anonymous():
        return

    # perform update asynchronously
    update_user.delay(_create_sailthru_user_vars(user, user.profile, registration=registration), user.email,
                      site=_get_current_site(), new_user=True)


@receiver(USER_FIELD_CHANGED)
def email_marketing_user_field_changed(sender, user=None, table=None, setting=None,
                                       old_value=None, new_value=None,
                                       **kwargs):  # pylint: disable=unused-argument
    """
    Update a single user/profile field

    Args:
        sender: Not used
        user: The user object for the user being changed
        table: The name of the table being updated
        setting: The name of the setting being updated
        old_value: Prior value
        new_value: New value
        kwargs: Not used
    """

    # ignore anonymous users
    if user.is_anonymous():
        return

    # ignore anything but User, Profile or UserPreference tables
    if table not in {'auth_user', 'auth_userprofile', 'user_api_userpreference'}:
        return

    # ignore anything not in list of fields to handle
    if setting in CHANGED_FIELDNAMES:
        # skip if not enabled
        #  the check has to be here rather than at the start of the method to avoid
        #  accessing the config during migration 0001_date__add_ecommerce_service_user
        email_config = EmailMarketingConfiguration.current()
        if not email_config.enabled:
            return

        # Is the status of the user account changing to active?
        is_activation = (setting == 'is_active') and new_value is True

        # Is this change in the context of an SSO-initiated registration?
        third_party_provider = None
        if third_party_auth.is_enabled():
            running_pipeline = third_party_auth.pipeline.get(crum.get_current_request())
            if running_pipeline:
                third_party_provider = third_party_auth.provider.Registry.get_from_pipeline(running_pipeline)

        # Send a welcome email if the user account is being activated
        # and we are not in a SSO registration flow whose associated
        # identity provider is configured to allow for the sending
        # of a welcome email.
        send_welcome_email = is_activation and (
            third_party_provider is None or third_party_provider.send_welcome_email
        )

        # set the activation flag when the user is marked as activated
        update_user.delay(_create_sailthru_user_vars(user, user.profile), user.email, site=_get_current_site(),
<<<<<<< HEAD
                          new_user=False, send_welcome_email=(setting == 'is_active') and new_value is True)
=======
                          new_user=False, send_welcome_email=send_welcome_email)
>>>>>>> 2ecbe19b

    elif setting == 'email':
        # email update is special case
        email_config = EmailMarketingConfiguration.current()
        if not email_config.enabled:
            return
        update_user_email.delay(user.email, old_value)


def _create_sailthru_user_vars(user, profile, registration=None):
    """
    Create sailthru user create/update vars from user + profile.
    """
    sailthru_vars = {'username': user.username,
                     'activated': int(user.is_active),
                     'joined_date': user.date_joined.strftime("%Y-%m-%d")}

    # Set the ui_lang to the User's prefered language, if specified. Otherwise use the application's default language.
    sailthru_vars['ui_lang'] = user.preferences.model.get_value(user, LANGUAGE_KEY, default=settings.LANGUAGE_CODE)

    if profile:
        sailthru_vars['fullname'] = profile.name
        sailthru_vars['gender'] = profile.gender
        sailthru_vars['education'] = profile.level_of_education

        if profile.year_of_birth:
            sailthru_vars['year_of_birth'] = profile.year_of_birth
        sailthru_vars['country'] = unicode(profile.country.code)

    if registration:
        sailthru_vars['activation_key'] = registration.activation_key
        sailthru_vars['signupNumber'] = randint(0, 9)

    return sailthru_vars


def _get_current_site():
    """
    Returns the site for the current request if any.
    """
    request = crum.get_current_request()
    if not request:
        return

    return {'id': request.site.id, 'domain': request.site.domain, 'name': request.site.name}


def _log_sailthru_api_call_time(time_before_call):
    """
    Logs Sailthru api synchronous call time
    """

    time_after_call = datetime.datetime.now()
    delta_sailthru_api_call_time = time_after_call - time_before_call

    log.info("Started at %s and ended at %s, time spent:%s milliseconds",
             time_before_call.isoformat(' '),
             time_after_call.isoformat(' '),
             delta_sailthru_api_call_time.microseconds / 1000)<|MERGE_RESOLUTION|>--- conflicted
+++ resolved
@@ -198,11 +198,7 @@
 
         # set the activation flag when the user is marked as activated
         update_user.delay(_create_sailthru_user_vars(user, user.profile), user.email, site=_get_current_site(),
-<<<<<<< HEAD
-                          new_user=False, send_welcome_email=(setting == 'is_active') and new_value is True)
-=======
                           new_user=False, send_welcome_email=send_welcome_email)
->>>>>>> 2ecbe19b
 
     elif setting == 'email':
         # email update is special case
