import unittest

from fs.osfs import OSFS
from nose.tools import assert_equals, assert_true
from path import path
from tempfile import mkdtemp
from shutil import copytree

from xmodule.modulestore.xml import XMLModuleStore

# from ~/mitx_all/mitx/common/lib/xmodule/xmodule/tests/
# to   ~/mitx_all/mitx/common/test
TEST_DIR = path(__file__).abspath().dirname()
for i in range(4):
    TEST_DIR = TEST_DIR.dirname()
TEST_DIR = TEST_DIR / 'test'

DATA_DIR = TEST_DIR / 'data'


<<<<<<< HEAD
=======
def strip_metadata(descriptor, key):
    """
    Recursively strips tag from all children.
    """
    print "strip {key} from {desc}".format(key=key, desc=descriptor.location.url())
    descriptor.metadata.pop(key, None)
    for d in descriptor.get_children():
        strip_metadata(d, key)


>>>>>>> a6b35853
def strip_filenames(descriptor):
    """
    Recursively strips 'filename' from all children's definitions.
    """
    print "strip filename from {desc}".format(desc=descriptor.location.url())
    descriptor._model_data.pop('filename', None)
    for d in descriptor.get_children():
        strip_filenames(d)



class RoundTripTestCase(unittest.TestCase):
    ''' Check that our test courses roundtrip properly.
        Same course imported , than exported, then imported again.
        And we compare original import with second import (after export).
        Thus we make sure that export and import work properly.
    '''
    def check_export_roundtrip(self, data_dir, course_dir):
        root_dir = path(mkdtemp())
        print "Copying test course to temp dir {0}".format(root_dir)

        data_dir = path(data_dir)
        copytree(data_dir / course_dir, root_dir / course_dir)

        print "Starting import"
        initial_import = XMLModuleStore(root_dir, course_dirs=[course_dir])

        courses = initial_import.get_courses()
        self.assertEquals(len(courses), 1)
        initial_course = courses[0]

        # export to the same directory--that way things like the custom_tags/ folder
        # will still be there.
        print "Starting export"
        fs = OSFS(root_dir)
        export_fs = fs.makeopendir(course_dir)

        xml = initial_course.export_to_xml(export_fs)
        with export_fs.open('course.xml', 'w') as course_xml:
            course_xml.write(xml)

        print "Starting second import"
        second_import = XMLModuleStore(root_dir, course_dirs=[course_dir])

        courses2 = second_import.get_courses()
        self.assertEquals(len(courses2), 1)
        exported_course = courses2[0]

        print "Checking course equality"

        # HACK: filenames change when changing file formats
        # during imports from old-style courses.  Ignore them.
        strip_filenames(initial_course)
        strip_filenames(exported_course)

        self.assertEquals(initial_course, exported_course)
        self.assertEquals(initial_course.id, exported_course.id)
        course_id = initial_course.id

        print "Checking key equality"
        self.assertEquals(sorted(initial_import.modules[course_id].keys()),
                          sorted(second_import.modules[course_id].keys()))

        print "Checking module equality"
        for location in initial_import.modules[course_id].keys():
            print "Checking", location
            if location.category == 'html':
                print ("Skipping html modules--they can't import in"
                       " final form without writing files...")
                continue
            self.assertEquals(initial_import.modules[course_id][location],
                              second_import.modules[course_id][location])


    def setUp(self):
        self.maxDiff = None

    def test_toy_roundtrip(self):
        self.check_export_roundtrip(DATA_DIR, "toy")

    def test_simple_roundtrip(self):
        self.check_export_roundtrip(DATA_DIR, "simple")

    def test_full_roundtrip(self):
        self.check_export_roundtrip(DATA_DIR, "full")

    def test_selfassessment_roundtrip(self):
        #Test selfassessment xmodule to see if it exports correctly
        self.check_export_roundtrip(DATA_DIR, "self_assessment")

    def test_graphicslidertool_roundtrip(self):
        #Test graphicslidertool xmodule to see if it exports correctly
        self.check_export_roundtrip(DATA_DIR, "graphic_slider_tool")

    def test_exam_registration_roundtrip(self):
        # Test exam_registration xmodule to see if it exports correctly
        self.check_export_roundtrip(DATA_DIR, "test_exam_registration")<|MERGE_RESOLUTION|>--- conflicted
+++ resolved
@@ -18,19 +18,6 @@
 DATA_DIR = TEST_DIR / 'data'
 
 
-<<<<<<< HEAD
-=======
-def strip_metadata(descriptor, key):
-    """
-    Recursively strips tag from all children.
-    """
-    print "strip {key} from {desc}".format(key=key, desc=descriptor.location.url())
-    descriptor.metadata.pop(key, None)
-    for d in descriptor.get_children():
-        strip_metadata(d, key)
-
-
->>>>>>> a6b35853
 def strip_filenames(descriptor):
     """
     Recursively strips 'filename' from all children's definitions.
