--- conflicted
+++ resolved
@@ -41,17 +41,10 @@
             <div class="wrapper wrapper-nav-sub">
               <div class="nav-sub">
                 <ul>
-<<<<<<< HEAD
-                  <li class="nav-item"><a href="${reverse('contentstore.views.get_course_settings', kwargs=dict(org=ctx_loc.org, course=ctx_loc.course, name=ctx_loc.name))}">Schedule &amp; Details</a></li>
-                  <li class="nav-item"><a href="${reverse('contentstore.views.course_config_graders_page', kwargs={'org' : ctx_loc.org, 'course' : ctx_loc.course, 'name': ctx_loc.name})}">Grading</a></li>
-                  <li class="nav-item"><a href="${reverse('manage_users', kwargs=dict(location=ctx_loc))}">Course Team</a></li>
-                  <li class="nav-item"><a href="${reverse('course_settings', kwargs={'org' : ctx_loc.org, 'course' : ctx_loc.course, 'name': ctx_loc.name})}">Advanced Settings</a></li>
-=======
                   <li class="nav-item nav-course-settings-schedule"><a href="${reverse('contentstore.views.get_course_settings', kwargs=dict(org=ctx_loc.org, course=ctx_loc.course, name=ctx_loc.name))}">Schedule &amp; Details</a></li>
-                  <li class="nav-item nav-course-settings-grading"><a href="${reverse('contentstore.views.get_course_settings', kwargs={'org' : ctx_loc.org, 'course' : ctx_loc.course, 'name': ctx_loc.name})}">Grading</a></li>
+                  <li class="nav-item nav-course-settings-grading"><a href="${reverse('contentstore.views.course_config_graders_page', kwargs={'org' : ctx_loc.org, 'course' : ctx_loc.course, 'name': ctx_loc.name})}">Grading</a></li>
                   <li class="nav-item nav-course-settings-team"><a href="${reverse('manage_users', kwargs=dict(location=ctx_loc))}">Course Team</a></li>
                   <li class="nav-item nav-course-settings-advanced"><a href="${reverse('course_settings', kwargs={'org' : ctx_loc.org, 'course' : ctx_loc.course, 'name': ctx_loc.name})}">Advanced Settings</a></li>
->>>>>>> ed42fa88
                 </ul>
               </div>
             </div>            
@@ -91,18 +84,9 @@
             <div class="wrapper wrapper-nav-sub">
               <div class="nav-sub">
                 <ul>
-<<<<<<< HEAD
-                  % if context_course:
-                  <% ctx_loc = context_course.location %>
-                  <li class="nav-item"><a href="${reverse('course_index', kwargs=dict(org=ctx_loc.org, course=ctx_loc.course, name=ctx_loc.name))}">My Courses</a></li>
-                  % endif
-                  <li class="nav-item"><a href="http://help.edge.edx.org/" rel="external">Help</a></li>
-                  <li class="nav-item"><a class="action action-logout" href="${reverse('logout')}">Logout</a></li>
-=======
                   <li class="nav-item nav-account-dashboard"><a href="#">My Courses</a></li>
                   <li class="nav-item nav-account-help"><a href="http://help.edge.edx.org/" rel="external">Studio Help</a></li>
                   <li class="nav-item nav-account-signout"><a class="action action-signout" href="${reverse('logout')}">Sign Out</a></li>
->>>>>>> ed42fa88
                 </ul>
               </div>
             </div>
